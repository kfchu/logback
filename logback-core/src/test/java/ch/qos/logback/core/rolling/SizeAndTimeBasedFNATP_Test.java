/**
 * Logback: the reliable, generic, fast and flexible logging framework.
 * Copyright (C) 1999-2015, QOS.ch. All rights reserved.
 *
 * This program and the accompanying materials are dual-licensed under
 * either the terms of the Eclipse Public License v1.0 as published by
 * the Eclipse Foundation
 *
 *   or (per the licensee's choosing)
 *
 * under the terms of the GNU Lesser General Public License version 2.1
 * as published by the Free Software Foundation.
 */
package ch.qos.logback.core.rolling;

<<<<<<< HEAD
import static org.junit.Assert.assertFalse;
=======
import ch.qos.logback.core.encoder.EchoEncoder;
import ch.qos.logback.core.rolling.helper.FileFilterUtil;
import ch.qos.logback.core.status.InfoStatus;
import ch.qos.logback.core.status.StatusManager;
import ch.qos.logback.core.testUtil.FileToBufferUtil;
import ch.qos.logback.core.util.StatusPrinter;
import org.junit.Before;
import org.junit.Test;
>>>>>>> cf3c1d3e

import java.io.File;
import java.io.IOException;
import java.util.ArrayList;
import java.util.Date;
import java.util.List;
import java.util.concurrent.ExecutionException;

<<<<<<< HEAD
import org.junit.Before;
import org.junit.Test;

import ch.qos.logback.core.encoder.EchoEncoder;
import ch.qos.logback.core.status.InfoStatus;
import ch.qos.logback.core.status.StatusChecker;
import ch.qos.logback.core.status.StatusManager;
=======
import static org.junit.Assert.assertEquals;
>>>>>>> cf3c1d3e

public class SizeAndTimeBasedFNATP_Test extends ScaffoldingForRollingTests {
  private SizeAndTimeBasedFNATP<Object> sizeAndTimeBasedFNATP = null;
  private RollingFileAppender<Object> rfa1 = new RollingFileAppender<Object>();
  private TimeBasedRollingPolicy<Object> tbrp1 = new TimeBasedRollingPolicy<Object>();
  private RollingFileAppender<Object> rfa2 = new RollingFileAppender<Object>();
  private TimeBasedRollingPolicy<Object> tbrp2 = new TimeBasedRollingPolicy<Object>();

  private EchoEncoder<Object> encoder = new EchoEncoder<Object>();
  int fileSize = 0;
  int fileIndexCounter = 0;
  int sizeThreshold = 0;

  @Before
  public void setUp() {
    super.setUp();
  }

  private void initRollingFileAppender(RollingFileAppender<Object> rfa,
          String filename) {
    rfa.setContext(context);
    rfa.setEncoder(encoder);
    if (filename != null) {
      rfa.setFile(filename);
    }
  }

  private void initPolicies(RollingFileAppender<Object> rfa,
<<<<<<< HEAD
          TimeBasedRollingPolicy<Object> tbrp, String filenamePattern,
          int sizeThreshold, long givenTime, long lastCheck) {
=======
                            TimeBasedRollingPolicy<Object> tbrp,
                            String filenamePattern, int sizeThreshold,
                            long givenTime, long lastCheck,
                            int maxHistory, boolean historyAsFileCount) {
>>>>>>> cf3c1d3e
    sizeAndTimeBasedFNATP = new SizeAndTimeBasedFNATP<Object>();
    tbrp.setContext(context);
    sizeAndTimeBasedFNATP.setMaxFileSize("" + sizeThreshold);
    sizeAndTimeBasedFNATP.setHistoryAsFileCount(historyAsFileCount);
    tbrp.setMaxHistory(maxHistory);
    tbrp.setTimeBasedFileNamingAndTriggeringPolicy(sizeAndTimeBasedFNATP);
    tbrp.setFileNamePattern(filenamePattern);
    tbrp.setParent(rfa);
    tbrp.timeBasedFileNamingAndTriggeringPolicy.setCurrentTime(givenTime);
    rfa.setRollingPolicy(tbrp);
    tbrp.start();
    rfa.start();
  }

  private void addExpectedFileNamedIfItsTime(String randomOutputDir,
          String testId, String msg, String compressionSuffix) {
    fileSize = fileSize + msg.getBytes().length;
    if (passThresholdTime(nextRolloverThreshold)) {
      fileIndexCounter = 0;
      fileSize = 0;
      addExpectedFileName_ByFileIndexCounter(randomOutputDir, testId,
              getMillisOfCurrentPeriodsStart(), fileIndexCounter,
              compressionSuffix);
      recomputeRolloverThreshold(currentTime);
      return;
    }

    // windows can delay file size changes, so we only allow for
    // fileIndexCounter 0
    if ((fileIndexCounter < 1) && fileSize > sizeThreshold) {
      addExpectedFileName_ByFileIndexCounter(randomOutputDir, testId,
              getMillisOfCurrentPeriodsStart(), fileIndexCounter,
              compressionSuffix);
      fileIndexCounter = fileIndexCounter + 1;
      fileSize = 0;
    }
  }

  void generic(String testId, String stem, boolean withSecondPhase,
          String compressionSuffix) throws IOException, InterruptedException,
          ExecutionException {
    String file = (stem != null) ? randomOutputDir + stem : null;
    initRollingFileAppender(rfa1, file);
    sizeThreshold = 300;
<<<<<<< HEAD
    initPolicies(rfa1, tbrp1, randomOutputDir + testId + "-%d{"
            + DATE_PATTERN_WITH_SECONDS + "}-%i.txt" + compressionSuffix,
            sizeThreshold, currentTime, 0);
    addExpectedFileName_ByFileIndexCounter(randomOutputDir, testId,
            getMillisOfCurrentPeriodsStart(), fileIndexCounter,
            compressionSuffix);
=======
    initPolicies(rfa1, tbrp1, randomOutputDir + testId + "-%d{" + DATE_PATTERN_WITH_SECONDS + "}-%i.txt" + compressionSuffix, sizeThreshold, currentTime, 0, 0, false);
    addExpectedFileName_ByFileIndexCounter(randomOutputDir, testId, getMillisOfCurrentPeriodsStart(), fileIndexCounter, compressionSuffix);
>>>>>>> cf3c1d3e
    incCurrentTime(100);
    tbrp1.timeBasedFileNamingAndTriggeringPolicy.setCurrentTime(currentTime);
    int runLength = 100;
    String prefix = "Hello -----------------";

    for (int i = 0; i < runLength; i++) {
      String msg = prefix + i;
      rfa1.doAppend(msg);
      addExpectedFileNamedIfItsTime(randomOutputDir, testId, msg,
              compressionSuffix);
      incCurrentTime(20);
      tbrp1.timeBasedFileNamingAndTriggeringPolicy.setCurrentTime(currentTime);
      add(tbrp1.future);
    }

    if (withSecondPhase) {
      secondPhase(testId, file, stem, compressionSuffix, runLength, prefix);
      runLength = runLength * 2;
    }

    if (stem != null)
      massageExpectedFilesToCorresponToCurrentTarget(file, true);

    Thread.yield();
    // wait for compression to finish
    waitForJobsToComplete();

    // StatusPrinter.print(context);
    existenceCheck(expectedFilenameList);
    sortedContentCheck(randomOutputDir, runLength, prefix);
  }

  void secondPhase(String testId, String file, String stem,
          String compressionSuffix, int runLength, String prefix) {
    rfa1.stop();

    if (stem != null) {
      File f = new File(file);
      f.setLastModified(currentTime);
    }

    StatusManager sm = context.getStatusManager();
    sm.add(new InfoStatus(
            "Time when rfa1 is stopped: " + new Date(currentTime), this));
    sm.add(new InfoStatus("currentTime%1000=" + (currentTime % 1000), this));

    initRollingFileAppender(rfa2, file);
    initPolicies(rfa2, tbrp2, randomOutputDir + testId + "-%d{"
<<<<<<< HEAD
            + DATE_PATTERN_WITH_SECONDS + "}-%i.txt" + compressionSuffix,
            sizeThreshold, currentTime, 0);
=======
            + DATE_PATTERN_WITH_SECONDS + "}-%i.txt" + compressionSuffix, sizeThreshold, currentTime, 0, 0, false);
>>>>>>> cf3c1d3e

    for (int i = runLength; i < runLength * 2; i++) {
      incCurrentTime(100);
      tbrp2.timeBasedFileNamingAndTriggeringPolicy.setCurrentTime(currentTime);
      String msg = prefix + i;
      rfa2.doAppend(msg);
      addExpectedFileNamedIfItsTime(randomOutputDir, testId, msg,
              compressionSuffix);
    }
  }

  static final boolean FIRST_PHASE_ONLY = false;
  static final boolean WITH_SECOND_PHASE = true;
  static String DEFAULT_COMPRESSION_SUFFIX = "";

  @Test
  public void noCompression_FileSet_NoRestart_1() throws InterruptedException,
          ExecutionException, IOException {
    generic("test1", "toto.log", FIRST_PHASE_ONLY, DEFAULT_COMPRESSION_SUFFIX);
  }

  @Test
  public void noCompression_FileBlank_NoRestart_2() throws Exception {
    generic("test2", null, FIRST_PHASE_ONLY, DEFAULT_COMPRESSION_SUFFIX);
  }

  @Test
  public void noCompression_FileBlank_WithStopStart_3() throws Exception {
    generic("test3", null, WITH_SECOND_PHASE, DEFAULT_COMPRESSION_SUFFIX);
  }

  @Test
  public void noCompression_FileSet_WithStopStart_4() throws Exception {
    generic("test4", "test4.log", WITH_SECOND_PHASE, DEFAULT_COMPRESSION_SUFFIX);
  }

  @Test
  public void withGZCompression_FileSet_NoRestart_5() throws Exception {
    generic("test5", "toto.log", FIRST_PHASE_ONLY, ".gz");
  }

  @Test
  public void withGZCompression_FileBlank_NoRestart_6() throws Exception {
    generic("test6", null, FIRST_PHASE_ONLY, ".gz");
  }

  @Test
  public void withZipCompression_FileSet_NoRestart_7() throws Exception {
    generic("test7", "toto.log", FIRST_PHASE_ONLY, ".zip");
    List<String> zipFiles = filterElementsInListBySuffix(".zip");
    checkZipEntryMatchesZipFilename(zipFiles);
  }

  @Test
<<<<<<< HEAD
  public void checkMissingIntToken() {
    String stem = "toto.log";
    String testId = "checkMissingIntToken";
    String compressionSuffix = "gz";

    String file = (stem != null) ? randomOutputDir + stem : null;
    initRollingFileAppender(rfa1, file);
    sizeThreshold = 300;
    initPolicies(rfa1, tbrp1, randomOutputDir + testId + "-%d{"
            + DATE_PATTERN_WITH_SECONDS + "}.txt" + compressionSuffix,
            sizeThreshold, currentTime, 0);

    // StatusPrinter.print(context);
    assertFalse(rfa1.isStarted());
    StatusChecker checker = new StatusChecker(context);
    checker.assertContainsMatch("Missing integer token");
  }

  @Test
  public void checkDateCollision() {
    String stem = "toto.log";
    String testId = "checkDateCollision";
    String compressionSuffix = "gz";

    String file = (stem != null) ? randomOutputDir + stem : null;
    initRollingFileAppender(rfa1, file);
    sizeThreshold = 300;
    initPolicies(rfa1, tbrp1, randomOutputDir + testId + "-%d{EE}.txt"
            + compressionSuffix, sizeThreshold, currentTime, 0);

    // StatusPrinter.print(context);
    assertFalse(rfa1.isStarted());
    StatusChecker checker = new StatusChecker(context);
    checker.assertContainsMatch("The date format in FileNamePattern");
=======
  public void testHistoryAsFileCount() throws IOException {
    String testId = "testHistoryAsFileCount";
    int maxHistory = 10;
    initRollingFileAppender(rfa1, randomOutputDir + "~" + testId );
    sizeThreshold = 50;
    initPolicies(rfa1, tbrp1, randomOutputDir + testId + "-%d{" + DATE_PATTERN_WITH_SECONDS + "}-%i.txt", sizeThreshold, currentTime, 0, maxHistory, true);

    incCurrentTime(100);
    tbrp1.timeBasedFileNamingAndTriggeringPolicy.setCurrentTime(currentTime);
    int runLength = 1000;

    for (int i = 0; i < runLength; i++) {
      String msg = "" + i;
      rfa1.doAppend(msg);
      incCurrentTime(20);
      tbrp1.timeBasedFileNamingAndTriggeringPolicy.setCurrentTime(currentTime);
      add(tbrp1.future);
    }

    Thread.yield();
    // wait for compression to finish
    waitForJobsToComplete();

    assertEquals(maxHistory + 1, getFilesInDirectory(randomOutputDir).length);
    sortedContentCheck(randomOutputDir, 1000, "", 863);
>>>>>>> cf3c1d3e
  }
}<|MERGE_RESOLUTION|>--- conflicted
+++ resolved
@@ -13,27 +13,14 @@
  */
 package ch.qos.logback.core.rolling;
 
-<<<<<<< HEAD
 import static org.junit.Assert.assertFalse;
-=======
-import ch.qos.logback.core.encoder.EchoEncoder;
-import ch.qos.logback.core.rolling.helper.FileFilterUtil;
-import ch.qos.logback.core.status.InfoStatus;
-import ch.qos.logback.core.status.StatusManager;
-import ch.qos.logback.core.testUtil.FileToBufferUtil;
-import ch.qos.logback.core.util.StatusPrinter;
-import org.junit.Before;
-import org.junit.Test;
->>>>>>> cf3c1d3e
-
+import static org.junit.Assert.assertEquals;
 import java.io.File;
 import java.io.IOException;
-import java.util.ArrayList;
 import java.util.Date;
 import java.util.List;
 import java.util.concurrent.ExecutionException;
 
-<<<<<<< HEAD
 import org.junit.Before;
 import org.junit.Test;
 
@@ -41,9 +28,6 @@
 import ch.qos.logback.core.status.InfoStatus;
 import ch.qos.logback.core.status.StatusChecker;
 import ch.qos.logback.core.status.StatusManager;
-=======
-import static org.junit.Assert.assertEquals;
->>>>>>> cf3c1d3e
 
 public class SizeAndTimeBasedFNATP_Test extends ScaffoldingForRollingTests {
   private SizeAndTimeBasedFNATP<Object> sizeAndTimeBasedFNATP = null;
@@ -72,15 +56,9 @@
   }
 
   private void initPolicies(RollingFileAppender<Object> rfa,
-<<<<<<< HEAD
           TimeBasedRollingPolicy<Object> tbrp, String filenamePattern,
-          int sizeThreshold, long givenTime, long lastCheck) {
-=======
-                            TimeBasedRollingPolicy<Object> tbrp,
-                            String filenamePattern, int sizeThreshold,
-                            long givenTime, long lastCheck,
-                            int maxHistory, boolean historyAsFileCount) {
->>>>>>> cf3c1d3e
+          int sizeThreshold, long givenTime, long lastCheck, int maxHistory,
+          boolean historyAsFileCount) {
     sizeAndTimeBasedFNATP = new SizeAndTimeBasedFNATP<Object>();
     tbrp.setContext(context);
     sizeAndTimeBasedFNATP.setMaxFileSize("" + sizeThreshold);
@@ -125,17 +103,13 @@
     String file = (stem != null) ? randomOutputDir + stem : null;
     initRollingFileAppender(rfa1, file);
     sizeThreshold = 300;
-<<<<<<< HEAD
+
     initPolicies(rfa1, tbrp1, randomOutputDir + testId + "-%d{"
             + DATE_PATTERN_WITH_SECONDS + "}-%i.txt" + compressionSuffix,
-            sizeThreshold, currentTime, 0);
+            sizeThreshold, currentTime, 0, 0, false);
     addExpectedFileName_ByFileIndexCounter(randomOutputDir, testId,
             getMillisOfCurrentPeriodsStart(), fileIndexCounter,
             compressionSuffix);
-=======
-    initPolicies(rfa1, tbrp1, randomOutputDir + testId + "-%d{" + DATE_PATTERN_WITH_SECONDS + "}-%i.txt" + compressionSuffix, sizeThreshold, currentTime, 0, 0, false);
-    addExpectedFileName_ByFileIndexCounter(randomOutputDir, testId, getMillisOfCurrentPeriodsStart(), fileIndexCounter, compressionSuffix);
->>>>>>> cf3c1d3e
     incCurrentTime(100);
     tbrp1.timeBasedFileNamingAndTriggeringPolicy.setCurrentTime(currentTime);
     int runLength = 100;
@@ -184,12 +158,8 @@
 
     initRollingFileAppender(rfa2, file);
     initPolicies(rfa2, tbrp2, randomOutputDir + testId + "-%d{"
-<<<<<<< HEAD
             + DATE_PATTERN_WITH_SECONDS + "}-%i.txt" + compressionSuffix,
-            sizeThreshold, currentTime, 0);
-=======
-            + DATE_PATTERN_WITH_SECONDS + "}-%i.txt" + compressionSuffix, sizeThreshold, currentTime, 0, 0, false);
->>>>>>> cf3c1d3e
+            sizeThreshold, currentTime, 0, 0, false);
 
     for (int i = runLength; i < runLength * 2; i++) {
       incCurrentTime(100);
@@ -244,7 +214,6 @@
   }
 
   @Test
-<<<<<<< HEAD
   public void checkMissingIntToken() {
     String stem = "toto.log";
     String testId = "checkMissingIntToken";
@@ -255,7 +224,7 @@
     sizeThreshold = 300;
     initPolicies(rfa1, tbrp1, randomOutputDir + testId + "-%d{"
             + DATE_PATTERN_WITH_SECONDS + "}.txt" + compressionSuffix,
-            sizeThreshold, currentTime, 0);
+            sizeThreshold, currentTime, 0, 0, false);
 
     // StatusPrinter.print(context);
     assertFalse(rfa1.isStarted());
@@ -273,19 +242,22 @@
     initRollingFileAppender(rfa1, file);
     sizeThreshold = 300;
     initPolicies(rfa1, tbrp1, randomOutputDir + testId + "-%d{EE}.txt"
-            + compressionSuffix, sizeThreshold, currentTime, 0);
+            + compressionSuffix, sizeThreshold, currentTime, 0, 0, false);
 
     // StatusPrinter.print(context);
     assertFalse(rfa1.isStarted());
     StatusChecker checker = new StatusChecker(context);
     checker.assertContainsMatch("The date format in FileNamePattern");
-=======
+  }
+
   public void testHistoryAsFileCount() throws IOException {
     String testId = "testHistoryAsFileCount";
     int maxHistory = 10;
-    initRollingFileAppender(rfa1, randomOutputDir + "~" + testId );
+    initRollingFileAppender(rfa1, randomOutputDir + "~" + testId);
     sizeThreshold = 50;
-    initPolicies(rfa1, tbrp1, randomOutputDir + testId + "-%d{" + DATE_PATTERN_WITH_SECONDS + "}-%i.txt", sizeThreshold, currentTime, 0, maxHistory, true);
+    initPolicies(rfa1, tbrp1, randomOutputDir + testId + "-%d{"
+            + DATE_PATTERN_WITH_SECONDS + "}-%i.txt", sizeThreshold,
+            currentTime, 0, maxHistory, true);
 
     incCurrentTime(100);
     tbrp1.timeBasedFileNamingAndTriggeringPolicy.setCurrentTime(currentTime);
@@ -305,6 +277,5 @@
 
     assertEquals(maxHistory + 1, getFilesInDirectory(randomOutputDir).length);
     sortedContentCheck(randomOutputDir, 1000, "", 863);
->>>>>>> cf3c1d3e
   }
 }