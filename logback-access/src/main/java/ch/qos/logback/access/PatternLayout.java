--- conflicted
+++ resolved
@@ -39,8 +39,8 @@
 import ch.qos.logback.access.pattern.RequestURLConverter;
 import ch.qos.logback.access.pattern.ResponseContentConverter;
 import ch.qos.logback.access.pattern.ResponseHeaderConverter;
+import ch.qos.logback.access.pattern.ServerNameConverter;
 import ch.qos.logback.access.pattern.SessionIDConverter;
-import ch.qos.logback.access.pattern.ServerNameConverter;
 import ch.qos.logback.access.pattern.StatusCodeConverter;
 import ch.qos.logback.access.pattern.ThreadNameConverter;
 import ch.qos.logback.access.spi.IAccessEvent;
@@ -99,42 +99,28 @@
         defaultConverterMap.put("i", RequestHeaderConverter.class.getName());
         defaultConverterMap.put("header", RequestHeaderConverter.class.getName());
 
-<<<<<<< HEAD
+        defaultConverterMap.put("I", ThreadNameConverter.class.getName());
+        defaultConverterMap.put("threadName", ThreadNameConverter.class.getName());
+        
         defaultConverterMap.put("l", NAConverter.class.getName());
-=======
-    defaultConverterMap.put("I", ThreadNameConverter.class.getName());
-    defaultConverterMap.put("threadName", ThreadNameConverter.class.getName());
-
-    defaultConverterMap.put("l", NAConverter.class.getName());
->>>>>>> fa4e878d
 
         defaultConverterMap.put("m", RequestMethodConverter.class.getName());
         defaultConverterMap.put("requestMethod", RequestMethodConverter.class.getName());
 
-<<<<<<< HEAD
+        defaultConverterMap.put("q", QueryStringConverter.class.getName());
+        defaultConverterMap.put("queryString", QueryStringConverter.class.getName());
+        
         defaultConverterMap.put("r", RequestURLConverter.class.getName());
         defaultConverterMap.put("requestURL", RequestURLConverter.class.getName());
-=======
-    defaultConverterMap.put("q", QueryStringConverter.class.getName());
-    defaultConverterMap.put("queryString", QueryStringConverter.class.getName());
-
-    defaultConverterMap.put("r", RequestURLConverter.class.getName());
-    defaultConverterMap.put("requestURL", RequestURLConverter.class.getName());
->>>>>>> fa4e878d
 
         defaultConverterMap.put("s", StatusCodeConverter.class.getName());
         defaultConverterMap.put("statusCode", StatusCodeConverter.class.getName());
 
-<<<<<<< HEAD
+        defaultConverterMap.put("S", SessionIDConverter.class.getName());
+        defaultConverterMap.put("sessionID", SessionIDConverter.class.getName());
+        
         defaultConverterMap.put("t", DateConverter.class.getName());
         defaultConverterMap.put("date", DateConverter.class.getName());
-=======
-    defaultConverterMap.put("S", SessionIDConverter.class.getName());
-    defaultConverterMap.put("sessionID", SessionIDConverter.class.getName());
-
-    defaultConverterMap.put("t", DateConverter.class.getName());
-    defaultConverterMap.put("date", DateConverter.class.getName());
->>>>>>> fa4e878d
 
         defaultConverterMap.put("u", RemoteUserConverter.class.getName());
         defaultConverterMap.put("user", RemoteUserConverter.class.getName());
@@ -168,9 +154,11 @@
         defaultConverterMap.put("elapsedTime", ElapsedTimeConverter.class.getName());
         defaultConverterMap.put("D", ElapsedTimeConverter.class.getName());
 
+        defaultConverterMap.put("elapsedSeconds", ElapsedSecondsConverter.class.getName());
+        defaultConverterMap.put("T", ElapsedSecondsConverter.class.getName());
+        
         defaultConverterMap.put("n", LineSeparatorConverter.class.getName());
 
-<<<<<<< HEAD
         defaultConverterMap.put("black", BlackCompositeConverter.class.getName());
         defaultConverterMap.put("red", RedCompositeConverter.class.getName());
         defaultConverterMap.put("green", GreenCompositeConverter.class.getName());
@@ -188,41 +176,6 @@
         defaultConverterMap.put("boldCyan", BoldCyanCompositeConverter.class.getName());
         defaultConverterMap.put("boldWhite", BoldWhiteCompositeConverter.class.getName());
     }
-=======
-    defaultConverterMap.put("elapsedSeconds", ElapsedSecondsConverter.class.getName());
-    defaultConverterMap.put("T", ElapsedSecondsConverter.class.getName());
-
-    defaultConverterMap.put("elapsedTime", ElapsedTimeConverter.class.getName());
-    defaultConverterMap.put("D", ElapsedTimeConverter.class.getName());
-
-    defaultConverterMap.put("n", LineSeparatorConverter.class.getName());
-
-    defaultConverterMap.put("black", BlackCompositeConverter.class.getName());
-    defaultConverterMap.put("red", RedCompositeConverter.class.getName());
-    defaultConverterMap.put("green", GreenCompositeConverter.class.getName());
-    defaultConverterMap.put("yellow", YellowCompositeConverter.class.getName());
-    defaultConverterMap.put("blue", BlueCompositeConverter.class.getName());
-    defaultConverterMap.put("magenta", MagentaCompositeConverter.class.getName());
-    defaultConverterMap.put("cyan", CyanCompositeConverter.class.getName());
-    defaultConverterMap.put("white", WhiteCompositeConverter.class.getName());
-    defaultConverterMap.put("gray", GrayCompositeConverter.class.getName());
-    defaultConverterMap.put("boldRed", BoldRedCompositeConverter.class.getName());
-    defaultConverterMap.put("boldGreen", BoldGreenCompositeConverter.class.getName());
-    defaultConverterMap.put("boldYellow", BoldYellowCompositeConverter.class.getName());
-    defaultConverterMap.put("boldBlue", BoldBlueCompositeConverter.class.getName());
-    defaultConverterMap.put("boldMagenta", BoldMagentaCompositeConverter.class.getName());
-    defaultConverterMap.put("boldCyan", BoldCyanCompositeConverter.class.getName());
-    defaultConverterMap.put("boldWhite", BoldWhiteCompositeConverter.class.getName());
-  }
-
-
-  public PatternLayout() {
-    // set a default value for pattern
-    setPattern(CLF_PATTERN);
-    // by default postCompileProcessor the is an EnsureLineSeparation instance
-    this.postCompileProcessor = new EnsureLineSeparation();
-  }
->>>>>>> fa4e878d
 
     public PatternLayout() {
         // set a default value for pattern
