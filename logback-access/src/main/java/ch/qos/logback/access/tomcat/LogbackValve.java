--- conflicted
+++ resolved
@@ -256,6 +256,8 @@
             TomcatServerAdapter adapter = new TomcatServerAdapter(request, response);
             IAccessEvent accessEvent = new AccessEvent(request, response, adapter);
 
+            addThreadName(accessEvent);
+
             if (getFilterChainDecision(accessEvent) == FilterReply.DENY) {
                 return;
             }
@@ -266,6 +268,16 @@
             request.removeAttribute(AccessConstants.LOGBACK_STATUS_MANAGER_KEY);
         }
     }
+
+    private void addThreadName(IAccessEvent accessEvent) {
+        try {
+            final String threadName = Thread.currentThread().getName();
+            if (threadName != null) {
+                accessEvent.setThreadName(threadName);
+            }
+        } catch (Exception ignored) {
+        }
+    }   
 
     @Override
     protected void stopInternal() throws LifecycleException {
@@ -389,193 +401,8 @@
         if (this.name != null) {
             throw new IllegalStateException("LogbackValve has been already given a name");
         }
-<<<<<<< HEAD
         this.name = name;
     }
-=======
-      }
-
-      getNext().invoke(request, response);
-
-      TomcatServerAdapter adapter = new TomcatServerAdapter(request, response);
-      IAccessEvent accessEvent = new AccessEvent(request, response, adapter);
-
-      try {
-        final String threadName = Thread.currentThread().getName();
-        if (threadName != null) {
-          accessEvent.setThreadName(threadName);
-        }
-      } catch (Exception ignored) { }
-
-      if (getFilterChainDecision(accessEvent) == FilterReply.DENY) {
-        return;
-      }
-
-      // TODO better exception handling
-      aai.appendLoopOnAppenders(accessEvent);
-    } finally {
-      request.removeAttribute(AccessConstants.LOGBACK_STATUS_MANAGER_KEY);
-    }
-  }
-
-  @Override
-  protected void stopInternal() throws LifecycleException {
-    started = false;
-    setState(LifecycleState.STOPPING);
-    lifeCycleManager.reset();
-    if (executorService != null) {
-      ExecutorServiceUtil.shutdown(executorService);
-      executorService = null;
-    }
-  }
-
-  @Override
-  public void addAppender(Appender<IAccessEvent> newAppender) {
-    aai.addAppender(newAppender);
-  }
-
-  @Override
-  public Iterator<Appender<IAccessEvent>> iteratorForAppenders() {
-    return aai.iteratorForAppenders();
-  }
-
-  @Override
-  public Appender<IAccessEvent> getAppender(String name) {
-    return aai.getAppender(name);
-  }
-
-  @Override
-  public boolean isAttached(Appender<IAccessEvent> appender) {
-    return aai.isAttached(appender);
-  }
-
-  @Override
-  public void detachAndStopAllAppenders() {
-    aai.detachAndStopAllAppenders();
-
-  }
-
-  @Override
-  public boolean detachAppender(Appender<IAccessEvent> appender) {
-    return aai.detachAppender(appender);
-  }
-
-  @Override
-  public boolean detachAppender(String name) {
-    return aai.detachAppender(name);
-  }
-
-  @Override
-  public String getInfo() {
-    return "Logback's implementation of ValveBase";
-  }
-
-  // Methods from ContextBase:
-  @Override
-  public StatusManager getStatusManager() {
-    return sm;
-  }
-
-  public Map<String, String> getPropertyMap() {
-    return propertyMap;
-  }
-
-  @Override
-  public void putProperty(String key, String val) {
-    this.propertyMap.put(key, val);
-  }
-
-  @Override
-  public String getProperty(String key) {
-    return (String) this.propertyMap.get(key);
-  }
-
-  @Override
-  public Map<String, String> getCopyOfPropertyMap() {
-    return new HashMap<String, String>(this.propertyMap);
-  }
-
-  @Override
-  public Object getObject(String key) {
-    return objectMap.get(key);
-  }
-
-  @Override
-  public void putObject(String key, Object value) {
-    objectMap.put(key, value);
-  }
-
-  @Override
-  public void addFilter(Filter<IAccessEvent> newFilter) {
-    fai.addFilter(newFilter);
-  }
-
-  @Override
-  public void clearAllFilters() {
-    fai.clearAllFilters();
-  }
-
-  @Override
-  public List<Filter<IAccessEvent>> getCopyOfAttachedFiltersList() {
-    return fai.getCopyOfAttachedFiltersList();
-  }
-
-  @Override
-  public FilterReply getFilterChainDecision(IAccessEvent event) {
-    return fai.getFilterChainDecision(event);
-  }
-
-  @Override
-  public ExecutorService getExecutorService() {
-    return executorService;
-  }
-
-  @Override
-  public String getName() {
-    return name;
-  }
-
-  @Override
-  public void setName(String name) {
-    if (this.name != null) {
-      throw new IllegalStateException(
-          "LogbackValve has been already given a name");
-    }
-    this.name = name;
-  }
-
-  @Override
-  public long getBirthTime() {
-    return birthTime;
-  }
-
-  @Override
-  public Object getConfigurationLock() {
-    return configurationLock;
-  }
-
-  @Override
-  public void register(LifeCycle component) {
-    lifeCycleManager.register(component);
-  }
-
-  // ====== Methods from catalina Lifecycle =====
-
-  @Override
-  public void addLifecycleListener(LifecycleListener arg0) {
-    // dummy NOP implementation
-  }
-
-  @Override
-  public LifecycleListener[] findLifecycleListeners() {
-    return new LifecycleListener[0];
-  }
-
-  @Override
-  public void removeLifecycleListener(LifecycleListener arg0) {
-    // dummy NOP implementation
-  }
->>>>>>> fa4e878d
 
     @Override
     public long getBirthTime() {
